--- conflicted
+++ resolved
@@ -24,11 +24,7 @@
 }
 
 .message {
-<<<<<<< HEAD
   @apply !max-w-72 !text-text-md !line-clamp-2 mr-2;
-=======
-  @apply max-w-72 !text-text-md mr-3 h-auto;
->>>>>>> 544df15c
 
   p {
     @apply m-0 mr-1;
